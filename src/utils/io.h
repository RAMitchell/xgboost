#ifndef XGBOOST_UTILS_IO_H
#define XGBOOST_UTILS_IO_H
#include <cstdio>
#include <vector>
#include <string>
#include "./utils.h"
/*!
 * \file io.h
 * \brief general stream interface for serialization, I/O
 * \author Tianqi Chen
 */
namespace xgboost {
namespace utils {
/*!
 * \brief interface of stream I/O, used to serialize model
 */
class IStream {
 public:
  /*!
   * \brief read data from stream
   * \param ptr pointer to memory buffer
   * \param size size of block
   * \return usually is the size of data readed
   */
  virtual size_t Read(void *ptr, size_t size) = 0;
  /*!
   * \brief write data to stream
   * \param ptr pointer to memory buffer
   * \param size size of block
   */
  virtual void Write(const void *ptr, size_t size) = 0;
  /*! \brief virtual destructor */
  virtual ~IStream(void) {}

 public:
  // helper functions to write various of data structures
  /*!
   * \brief binary serialize a vector 
   * \param vec vector to be serialized
   */
  template<typename T>
  inline void Write(const std::vector<T> &vec) {
    uint64_t sz = static_cast<uint64_t>(vec.size());
    this->Write(&sz, sizeof(sz));
    if (sz != 0) {
      this->Write(&vec[0], sizeof(T) * sz);
    }
  }
  /*!
   * \brief binary load a vector 
   * \param out_vec vector to be loaded
   * \return whether load is successfull
   */
  template<typename T>
  inline bool Read(std::vector<T> *out_vec) {
    uint64_t sz;
    if (this->Read(&sz, sizeof(sz)) == 0) return false;
    out_vec->resize(sz);
    if (sz != 0) {
      if (this->Read(&(*out_vec)[0], sizeof(T) * sz) == 0) return false;
    }
    return true;
  }
  /*!
   * \brief binary serialize a string
   * \param str the string to be serialized
   */ 
  inline void Write(const std::string &str) {
    uint64_t sz = static_cast<uint64_t>(str.length());
    this->Write(&sz, sizeof(sz));
    if (sz != 0) {
      this->Write(&str[0], sizeof(char) * sz);
    }
  }
  /*!
   * \brief binary load a string
   * \param out_str string to be loaded
   * \return whether load is successful
   */
  inline bool Read(std::string *out_str) {
    uint64_t sz;
    if (this->Read(&sz, sizeof(sz)) == 0) return false;
    out_str->resize(sz);
    if (sz != 0) {
      if (this->Read(&(*out_str)[0], sizeof(char) * sz) == 0) return false;
    }
    return true;
  }
};

/*! \brief interface of i/o stream that support seek */
class ISeekStream: public IStream {
 public:
  /*! \brief seek to certain position of the file */
  virtual void Seek(long pos) = 0;
  /*! \brief tell the position of the stream */
  virtual long Tell(void) = 0;
};

/*! \brief implementation of file i/o stream */
<<<<<<< HEAD
class FileStream : public IStream {
 private:
  std::FILE *fp;
 public:
  explicit FileStream(std::FILE *fp) : fp(fp) {
=======
class FileStream : public ISeekStream {
 public:
  explicit FileStream(FILE *fp) : fp(fp) {}
  explicit FileStream(void) {
    this->fp = NULL;
>>>>>>> 244a589e
  }
  virtual size_t Read(void *ptr, size_t size) {
    return std::fread(ptr, size, 1, fp);
  }
  virtual void Write(const void *ptr, size_t size) {
    std::fwrite(ptr, size, 1, fp);
  }
<<<<<<< HEAD
  inline void Seek(size_t pos) {
    std::fseek(fp, 0, SEEK_SET);
  }
  inline void Close(void) {
    std::fclose(fp);
=======
  virtual void Seek(long pos) {
    fseek(fp, pos, SEEK_SET);
  }
  virtual long Tell(void) {
    return ftell(fp);
  }
  inline void Close(void) {
    if (fp != NULL){
      fclose(fp); fp = NULL;
    }
>>>>>>> 244a589e
  }

 private:
  FILE *fp;
};
}  // namespace utils
}  // namespace xgboost
#endif<|MERGE_RESOLUTION|>--- conflicted
+++ resolved
@@ -98,19 +98,11 @@
 };
 
 /*! \brief implementation of file i/o stream */
-<<<<<<< HEAD
-class FileStream : public IStream {
- private:
-  std::FILE *fp;
- public:
-  explicit FileStream(std::FILE *fp) : fp(fp) {
-=======
 class FileStream : public ISeekStream {
  public:
   explicit FileStream(FILE *fp) : fp(fp) {}
   explicit FileStream(void) {
     this->fp = NULL;
->>>>>>> 244a589e
   }
   virtual size_t Read(void *ptr, size_t size) {
     return std::fread(ptr, size, 1, fp);
@@ -118,24 +110,16 @@
   virtual void Write(const void *ptr, size_t size) {
     std::fwrite(ptr, size, 1, fp);
   }
-<<<<<<< HEAD
-  inline void Seek(size_t pos) {
-    std::fseek(fp, 0, SEEK_SET);
-  }
-  inline void Close(void) {
-    std::fclose(fp);
-=======
   virtual void Seek(long pos) {
-    fseek(fp, pos, SEEK_SET);
+    std::fseek(fp, pos, SEEK_SET);
   }
   virtual long Tell(void) {
-    return ftell(fp);
+    return std::ftell(fp);
   }
   inline void Close(void) {
     if (fp != NULL){
-      fclose(fp); fp = NULL;
+      std::fclose(fp); fp = NULL;
     }
->>>>>>> 244a589e
   }
 
  private:
